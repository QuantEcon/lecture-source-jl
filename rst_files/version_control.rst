.. _version_control:

.. include:: /_static/includes/lecture_howto_jl_full.raw

******************************************
Git, GitHub, and Version Control
******************************************

.. contents:: :depth: 2

Co-authored with Arnav Sood

An essential part of modern software engineering is using version control

We use version control because

* Not all iterations on a file are perfect, and you may want to revert changes
* We want to be able to see who has changed what and how
* We want a uniform version scheme to do this between people and machines
* Concurrent editing on code is necessary for collaboration
* Version control is an essential part of creating reproducible research

In this lecture, we'll discuss how to use Git and GitHub


Setup
==================

1. Make sure you create an account on `GitHub.com <http://github.com/>`_

    * If you are a student, be sure to use the GitHub `Student Developer Pack <https://education.github.com/pack/>`_

    * Otherwise, see if you qualify for a free `Non-Profit/Academic Plan <https://help.github.com/articles/about-github-education-for-educators-and-researchers/>`_

    * These come with things like unlimited private repositories, testing support, etc.

<<<<<<< HEAD
Next, install ``git`` and the GitHub Desktop application
=======
2. Install ``git`` and the GitHub Desktop application
>>>>>>> f71abfb4

    1. Install `git <https://git-scm.com/book/en/v2/Getting-Started-Installing-Git/>`_

    2. Install the `GitHub Desktop <https://desktop.github.com/>`_ application

3. Optionally (but strongly recommended):  On Windows, change the default line-ending by:

    1. Opening a Windows/Powershell console, or the "Git Bash" installed in the previous step

    2. Running the following

        .. code-block:: none

            git config --global core.eol lf
            git config --global core.autocrlf false

Git vs. GitHub vs. GitHub Desktop
-----------------------------------

To understand the relationship

* Git is an infrastructure for versioning and merging files (it is not specific to GitHub and does not even require an online server)
* GitHub provides an online service to coordinate working with Git repositories, and adds some additional features for managing projects
* GitHub Desktop is just one of many GUI-based clients to make Git and GitHub easier to use

Later, you may find yourself using alternatives

* GitHub is the market leader for open source projects and Julia, but there are other options, e.g. `GitLab <https://about.gitlab.com/>`_ and `Bitbucket <https://bitbucket.org>`_
* Instead of the GitHub Desktop, you may directly use the Git command line, `GitKraken <https://www.gitkraken.com/>`_, or use the Git functionality built into editors such as `Atom <https://atom.io/>`_ or `VS Code <https://code.visualstudio.com/>`_

Since these lecture notes are intended to provide a minimal path to using the technologies, here we will conflate the workflow of these distinct products


Basic Objects
========================

Repositories
------------------------

<<<<<<< HEAD
The fundamental object in GitHub is a *repository* (or "repo.") This is the master directory for a project
=======
The fundamental object in GitHub is a *repository* (or "repo") -- this is the master directory for a project
>>>>>>> f71abfb4

One example of a repo is the QuantEcon `Expectations.jl <https://github.com/quantecon/expectations.jl/>`_ package

On the machine, a repo is a normal directory, along with a subdirectory called ``.git`` which contains the history of changes

Commits
----------------------

GitHub stores history as a sequence of changes to text, called *commits*

`Here <https://github.com/QuantEcon/lecture-source-jl/commit/ba59c3ea9a0dec10def3f4f3928af5e2827f3b92>`_ is an example of a commit, which revises the style guide in a QuantEcon repo

In particular, commits have the following features

* An ID (formally, an "SHA-1 hash")
* Content (i.e., a before and after state)
* Metadata (author, timestamp, commit message, etc.)

<<<<<<< HEAD
It is crucial to remember that commits represent differences in text, as opposed to repository states

The ideal commit is small enough to be scanned by a human being in this window
=======
**Note:** It's crucial to remember that what's stored in a commit is only the actual changes you make to text

This is a key reason why git can store long and complicated histories without consuming massive amounts of memory
>>>>>>> f71abfb4

Common Files
-----------------------------------------

In addition, each GitHub repository typically comes with a few standard text files

* A ``.gitignore`` file, which lists files/extensions/directories that GitHub shouldn't try to track (e.g., LaTeX compilation byproducts)
* A ``README.md`` file, which is a Markdown file which GitHub puts on the repository website
* A ``LICENSE.txt`` file, which describes the terms under which the repository's contents are made available

<<<<<<< HEAD
For an example of all three, see the `Expectations.jl <https://github.com/quantecon/expectations.jl/>`_ repo linked above
=======
For an example of all three, see the `Expectations.jl <https://github.com/quantecon/expectations.jl/>`_ repo
>>>>>>> f71abfb4

Of these, the ``README.md`` is the most important, as GitHub will display it as `Markdown <https://guides.github.com/features/mastering-markdown/>`_ when accessing the repository online

.. _new_repo_workflow:

Individual Workflow
====================================

In this section, we'll describe how to use GitHub to version your own projects

Much of this will carry over to the collaborative section

Creating a Repository
---------------------------------

<<<<<<< HEAD
In general, we will always want to make new repos using the following dropdown
=======
In general, we will always want to repos for new projects using the following dropdown
>>>>>>> f71abfb4

.. figure:: /_static/figures/git-makerepo.png
    :scale: 100%

We can then configure repository options as such

.. figure:: /_static/figures/git-makerepo-full.png
    :scale: 100%

In this case, we're making a public repo ``github.com/quantecon_user/example_repository``, which will come with a ``README.md``, is licensed under the MIT License, and will ignore Julia compilation byproducts

<<<<<<< HEAD
=======
**Note** This workflow is for creating projects *de novo*; the process for turning existing directories into git repos is a bit more complicated

In particular, in that case we recommend that you create a new repo via this method, then copy in and commit your files (see below), and then delete the old directory

>>>>>>> f71abfb4
Cloning a Repository
---------------------------------------

The next step is to get this to our local machine

.. figure:: /_static/figures/git-clone.png
    :scale: 100%

This dropdown gives us a few options

* "Open in Desktop" will call to the GitHub Desktop application that we've installed
<<<<<<< HEAD
* "Download Zip" will download the directory *without the .git* subdirectory
=======
* "Download Zip" will download the directory *without the .git* subdirectory (avoid this option)
>>>>>>> f71abfb4
* The copy/paste button next to the link lets us use the command line, i.e. ``git clone https://github.com/quanteconuser/example_repository.git``

Making and Managing Changes
-------------------------------------------

Now that we have the repository, we can start working with it

For example, let's say that we've amended the ``README.md`` (using our editor of choice), and also added a new file ``economics.jl`` which we're still working on

Returning to GitHub Desktop, we should see something like

.. figure:: /_static/figures/git-desktop-commit.png
    :scale: 100%

To select individual files for commit, we can use the check boxes to the left of each file

Let's say you select only the README to commit. Going to the history tab should show you our change

.. figure:: /_static/figures/git-desktop-commit2.png
    :scale: 100%

The Julia file is unchanged

Pushing to the Server
--------------------------------

As of now, this commit lives only on our local machine

To upload it to the server, you can simply click the "Push Origin" button at the top the screen

The small "1^" to the right of the text indicates we have one commit to upload

Reading and Reverting History
-----------------------------------------

As mentioned, one of the key features of GitHub is the ability to scan through history

By clicking the "commits" tab on the repo front page,
we see `this page <https://github.com/quanteconuser/example_repository/commits/master>`_
(as an example)

Clicking an individual commit gives us the difference view, (e.g., `example commit <https://github.com/quanteconuser/example_repository/commit/d0b17f5ce0f8742e88da9b604bfed418d6a16884/>`_)

<<<<<<< HEAD
Sometimes, however, we want to not only inspect what happened before, but go back to it

* If you haven't made the commit yet, just right-click the file and hit "discard changes" to reset the file to the last known commit
* If you have made the commit but haven't pushed to the server yet, go to the "history" tab as above, right click the commit and click "revert this commit." This will create the inverse commit, as above
=======
Sometimes, however, we want to not only inspect what happened before, but reverse the commit

* If you haven't made the commit yet, just right-click the file in the "changes" tab and hit "discard changes" to reset the file to the last known commit
* If you have made the commit but haven't pushed to the server yet, go to the "history" tab as above, right click the commit and click "revert this commit." This will create the inverse commit, shown below
>>>>>>> f71abfb4

.. figure:: /_static/figures/git-revert-commit.png
    :scale: 100%

Working across Machines
--------------------------------------

Generally, you want to work on the same project but across multiple machines (e.g., a home laptop and a lab workstation)

The key is to push changes from one machine, and then to pull changes from the other machine

<<<<<<< HEAD
Pushing can be done as above. To pull, simply click pull under the "repository" dropdown at the top of the screen
=======
Pushing can be done as above

To pull, simply click pull under the "repository" dropdown at the top of the screen
>>>>>>> f71abfb4

.. figure:: /_static/figures/git-pull.png
    :scale: 100%

Collaborative Work
==================================

Adding Collaborators
----------------------------

First, let's add a collaborator to the ``quanteconuser/example_repository`` lecture we created earlier

We can do this by clicking "settings => collaborators," as follows

.. figure:: /_static/figures/git-collab.png
    :scale: 100%

Project Management
--------------------------------

GitHub's website also comes with project management tools to coordinate work between people

The main one is an *issue*, which we can create from the issues tab

You should see something like this

<<<<<<< HEAD
Let's unpack the different components

* The *assignees* dropdown lets you select people tasked to work on the issue

* The *labels* dropdown lets you tag the issue with labels visible from the issues page, such as "high priority" or "feature request"

* It's possible to tag other issues and collaborators (including in different repos) by linking to them in the comments. This is part of what's called *GitHub-Flavored Markdown*

For an example of an issue, see `example issue <https://github.com/quanteconuser/example_repository/issues/1>`_

The checkbox idiom is a common one to manage projects in GitHub
=======
.. figure:: /_static/figures/git-issue.png
    :scale: 100%

Let's unpack the different components

* The *assignees* dropdown lets you select people tasked to work on the issue

* The *labels* dropdown lets you tag the issue with labels visible from the issues page, such as "high priority" or "feature request"

* It's possible to tag other issues and collaborators (including in different repos) by linking to them in the comments -- this is part of what's called *GitHub-Flavored Markdown*

For an example of an issue, see `here <https://github.com/quanteconuser/example_repository/issues/1>`__
>>>>>>> f71abfb4

You can see open issues at a glance from the general issues tab

.. figure:: /_static/figures/git-issue-tab.png
    :scale: 100%

The checkboxes are common in GitHub to manage project tasks

Reviewing Code
------------------------------

There are a few different ways to review people's code in GitHub

* Whenever people push to a project you're working on, you'll receive an email notification
<<<<<<< HEAD
* You can also review individual line-items or commits by opening commits in the granular view as `above <https://github.com/quanteconuser/example_repository/commit/d0b17f5ce0f8742e88da9b604bfed418d6a16884/>`_
=======
* You can also review individual line items or commits by opening commits in the difference view as `above <https://github.com/quanteconuser/example_repository/commit/d0b17f5ce0f8742e88da9b604bfed418d6a16884/>`_
>>>>>>> f71abfb4

.. figure:: /_static/figures/git-review.png
    :scale: 100%

.. _merge_conflict:

Merge Conflicts
----------------------------

Any project management tool needs to figure out how to reconcile conflicting changes between people

In GitHub, this event is called a "merge conflict," and occurs whenever people make conflicting changes to the same *line* of code

Note that this means that two people touching the same file is OK, so long as the differences are compatible

<<<<<<< HEAD
A common use case is when we try to push changes to the server, but someone else has pushed conflicting changes. GitHub will give us the following window
=======
A common use case is when we try to push changes to the server, but someone else has pushed conflicting changes

GitHub will give us the following window
>>>>>>> f71abfb4

.. figure:: /_static/figures/git-merge-conflict.png
    :scale: 100%

* The warning symbol next to the file indicates the existence of a merge conflict
* The viewer tries to show us the discrepancy (I changed the word repository to repo, but someone else tried to change it to "repo" with quotes)

<<<<<<< HEAD
To fix the conflict, we can go into a text editor (such as Atom or VS Code). Here's an image of what we see in Atom
=======
To fix the conflict, we can go into a text editor (such as Atom)
>>>>>>> f71abfb4

.. figure:: /_static/figures/atom-merge-conflict.png
    :scale: 100%

Let's say we click the first "use me" (to indicate that my changes should win out), and then save the file

<<<<<<< HEAD
Let's say we click the first "use me" (to indicate that my changes should win out), and then save the file. Returning to GitHub Desktop gives us a pre-formed commit to accept
=======
Returning to GitHub Desktop gives us a pre-formed commit to accept
>>>>>>> f71abfb4

.. figure:: /_static/figures/git-merge-commit.png
    :scale: 100%

Clicking "commit to master" will let us push and pull from the server as normal

Collaboration via Pull Request
=====================================

One of the defining features of GitHub is that it is the dominant platform for *open source* code, which anyone can access and use

However, while anyone can make a copy of the source code, not everyone has access to modify the particular version stored on GitHub

A maintainer (i.e. someone with "write" access to directly modify a repository)
might consider different contributions and "merge" the changes into the main
repository if the changes meet their criteria

<<<<<<< HEAD
Open-source Projects
======================================

One of the defining features of GitHub is that it is the dominant platform for *open-source* code, which (generally) anyone has rights to modify or work with

You can use GitHub to work on such projects
=======
A *pull request* ("PR") allows **any** outsiders to suggest changes to open source repositories

A PR requests the project maintainer to merge ("pull") changes you've worked on into their repository

There are a few different workflows for creating and handling PRs, which we'll walk through below

**Note:** If the changes are for a Julia Package, you will need to follow a different workflow -- described in the :doc:`testing lecture <testing>`

.. _web_interface:
>>>>>>> f71abfb4

Quick Fixes
---------------------

<<<<<<< HEAD
GitHub's website provides an online editor for quick-and-dirty changes, such as fixing typos
=======
GitHub's website provides an online editor for quick and dirty changes, such as fixing typos in documentation
>>>>>>> f71abfb4

To use it, open a file in GitHub and click the small pencil to the upper right

.. figure:: /_static/figures/git-quick-pr.png
    :scale: 100%

Here, we're trying to add the QuantEcon link to the Julia project's ``README`` file

<<<<<<< HEAD
After making our changes, we can then describe them and propose them for review by maintainers

But what if we want to make more in-depth changes?

Forking and Pull Requests
-------------------------------------

The first problem to solve is that we don't have write access (usually) to open-source repos

To work around this, we can click the "Fork" button that lives in the top-right of every repo's main page

This will create a repo under account with the same name, contents, and history as the original. For example, `this repo <https://github.com/ubcecon/example_repository>`_ is a fork of our original `git setup <https://github.com/quanteconuser/example_repository/>`_

Making Changes
----------------------------
=======
After making our changes, we can then describe and propose them for review by maintainers

But what if we want to make more in-depth changes?

.. _fork_workflow:

No-Access Case
-----------------------

A common problem is when we don't have write access (i.e. we can't directly modify)  the repo in question

In that case, click the "Fork" button that lives in the top-right of every repo's main page

.. figure:: /_static/figures/git-fork-button.png
    :scale: 100%

This will copy the repo into your own GitHub account

For example, `this repo <https://github.com/ubcecon/example_repository>`_ is a fork of our original `git setup <https://github.com/quanteconuser/example_repository/>`_

Clone this fork to our desktop and work with it in exactly the same way as we would a repo we own
(as the fork is in your account, you now have write access)

That is, click the "clone" button on our fork

.. figure:: /_static/figures/git-clone-fork.png
    :scale: 100%

You'll see a new repo with the same name but different URL in your GitHub Desktop repo list, along with a special icon to indicate that it's a fork

.. figure:: /_static/figures/git-repo-list.png
    :scale: 100%
>>>>>>> f71abfb4

Commit some changes by selecting the files and writing a commit message

<<<<<<< HEAD
In particular, we can follow the same process of:

* Updating the fork via sequences of commits, which we push and pull using GitHub Desktop

* Collaborating with other people using issues
=======
.. figure:: /_static/figures/git-fork-changes.png
    :scale: 100%

And push by using the dropdown

.. figure:: /_static/figures/git-dropdown.png
    :scale: 100%
>>>>>>> f71abfb4

Below, for example, we've committed and pushed some changes to the fork that we want to upstream into the main repo

<<<<<<< HEAD
The Pull Request
---------------------------

Eventually, you will want to upstream your changes into the main repository

The first thing you want to do is go to the pull requests menu and click "New Pull Request." You'll see something like
=======
.. figure:: /_static/figures/git-edit-fork.png
    :scale: 100%

We should make confirm that these changes are on the server (which we can get to by going to the `fork <https://github.com/ubcecon/example_repository>`_ and clicking "commits")

.. figure:: /_static/figures/git-fork-history.png
    :scale: 100%

Next, go to the pull requests menu and click "New Pull Request"

You'll see something like this
>>>>>>> f71abfb4

.. figure:: /_static/figures/git-create-pr.png
    :scale: 100%

This gives us a quick overview of the commits we want to merge in, as well as the overall differences

Hit create and then click through the following form

This opens a page like this on the main repo

.. figure:: /_static/figures/git-create-pr-2.png
    :scale: 100%

The key pieces are

* A list of the commits we're proposing
* A list of reviewers, who can approve or modify our changes
<<<<<<< HEAD
* Labels, Markdown space, assignees, and the ability to tag other git issues and PRs, just as with issues
=======
* Labels, Markdown space, assignees, and the ability to tag other git issues and PRs, just as with issues 
>>>>>>> f71abfb4

Here's an `example pull request <https://github.com/quanteconuser/example_repository/pull/3>`_

To edit a PR, simply push changes to the fork you cloned to your desktop

For example, let's say we commit a new change to the README *after* we create the PR

.. figure:: /_static/figures/git-pr-modification.png
    :scale: 100%

After pushing to the server, the change is reflected on the PR `page <https://github.com/quanteconuser/example_repository/pull/3>`_

.. figure:: /_static/figures/git-pr-expost.png
    :scale: 100%

That is, creating a pull request is not like bundling up your changes and delivering them, but rather like opening an *ongoing connection* between two repositories, that is only severed when the PR is closed or merged

Write Access Case
----------------------

As you become more familiar with GitHub, and work on larger projects, you will find yourself making PRs even when it isn't strictly required

If you are a maintainer of the repo (e.g. you created it or are a collaborator) then you don't need to create a fork, but will rather work with a *git branch*

Branches in git represent parallel development streams (i.e., sequences of commits) that the PR is trying to merge

First, load the repo in GitHub Desktop and use the branch dropdown

.. figure:: /_static/figures/git-pr-branch.png
    :scale: 100%

Click "New Branch" and choose an instructive name (make sure there are no spaces or special characters)

This will "check out" a new branch with the same history as the old one (but new commits will be added only to this branch)

We can see the active branch in the top dropdown

.. figure:: /_static/figures/git-branch.png
    :scale: 100%

<<<<<<< HEAD
To edit a PR, simply push changes to the fork that you opened the PR from. That is, a pull request is not like bundling up your changes and delivering them, but rather like opening an *ongoing connection* between two repositories, that is only severed when the PR is closed or merged
=======
For example, let's say we add some stuff to the Julia code file and commit it

.. figure:: /_static/figures/git-pr-edits.png
    :scale: 100%

To put this branch (with changes) on the server, we simply need to click "Publish Branch"

Navigating to the `repo page <https://github.com/quanteconuser/example_repository>`_, we will see a suggestion about a new branch

.. figure:: /_static/figures/git-new-branch.png
    :scale: 100%

At which point the process of creating a PR is identical to the previous case

Julia Package Case
-----------------------

One special case is when the repo in question is actually a Julia project or package

We cover that (along with package workflow in general) in the :doc:`testing lecture <testing>`
>>>>>>> f71abfb4

Additional Resources and Troubleshooting
================================================

<<<<<<< HEAD
You may want to go beyond the scope of this tutorial when working with GitHub. For example, perhaps you run into a bug, or you're working with a setup that doesn't have GitHub Desktop installed

Here are some resources to help

=======
You may want to go beyond the scope of this tutorial when working with GitHub

For example, perhaps you run into a bug, or you're working with a setup that doesn't have GitHub Desktop installed

Here are some resources to help

>>>>>>> f71abfb4
* Kate Hudson's excellent `git flight rules <https://github.com/k88hudson/git-flight-rules/>`_, which is a near-exhaustive list of situations you could encounter, and command-line fixes
* The GitHub `Learning Lab <https://lab.github.com/>`_, an interactive sandbox environment for git


.. _version_control_commandline:

Command-Line Basics
----------------------------------------

Git also comes with a set of command-line tools

They're optional, but many people like using them

Furthermore, in some environments (e.g. JupyterHub installations) you may only have access to the command line

* On Windows, downloading ``git`` will have installed a program called ``git bash``, which installs these tools along with a general Linux-style shell

* On Linux/MacOS, these tools are integrated into your usual terminal

To open the terminal in a directory, either right click and hit "open git bash" (in Windows), or use Linux commands like ``cd`` and ``ls`` to navigate

See `here <https://www.git-tower.com/learn/git/ebook/en/command-line/appendix/command-line-101>`__ for a short introduction to the command line

As above, you can clone by grabbing the repo URL (say, GitHub's `site-policy repo <https://github.com/github/site-policy/>`_) and running ``git clone https://github.com/github/site-policy.git``

This won't be connected to your GitHub Desktop, so you'd need to use it manually (``File => Add Local Repository``) or drag-and-drop from the file explorer onto the GitHub Desktop

.. figure:: /_static/figures/git-add-local.png
    :scale: 100%

From here, you can get the latest files on the server by ``cd``-ing into the directory and running ``git pull``

When you ``pull`` from the server, it will never overwrite your modified files, so it is impossible to lose local changes

Instead, to do a hard reset of all files and overwrite any of your local changes, you can run ``git reset --hard origin/master``

.. Removed this, since I have never done it!
.. To remove files that aren't tracked by git (e.g., compilation byproducts and output directories), run ``git clean -fd``


Exercises
============

Exercise 1a
---------------

Follow the instructions to create a :ref:`new repository <new_repo_workflow>` for one of your GitHub accounts
In this repository

* Take the code from one of your previous assignments, such as :ref:`Newton's method <jbe_ex8a>` in :doc:`Introductory Examples <julia_by_example>` (either as a ``.jl`` file or a Jupyter notebook)
* Put in a ``README.md`` with some text
* Put in a ``.gitignore`` file, ignoring the Jupyter files ``.ipynb_checkpoints`` and the project files, ``.projects``

Exercise 1b
----------------

Pair-up with another student who has done Exercise 1a and find out their GitHub ID, and each do the following

* Add the GitHub ID as a collaborators on your repository
* Clone the repositories to your local desktop
* Assign each other an issue
* Submit a commit from GitHub Desktop which references the issue by number
* Comment on the commits
* Ensure you can run their code without any modifications

Exercise 1c
--------------

Pair-wise with the results of Exercise 1b examine a merge-conflict by editing the ``README.md`` file for your repository that you have both setup as collaborators

Start by ensuring there are multiple lines in the file so that some changes may have conflicts, and some may not

* Clone the repository to your local desktops
* Modify **different** lines of code in the file and both commit and push to the server (prior to pulling from each other)--and see how it merges things "automatically"
* Modify **the same** line of code in the file, and deal with the :ref:`merge conflict <merge_conflict>`

Exercise 2a
----------------

Just using GitHub's :ref:`web interface <web_interface>`, submit a Pull Request for a simple change of documentation to a public repository

The easiest may be to submit a PR for a typo in the source repository for these notes, i.e. ``https://github.com/QuantEcon/lecture-source-jl``

Note: The source for that repository is in ``.rst`` files, but you should be able to find spelling mistakes/etc. without much effort

Exercise 2b
-------------------------

Following the :ref:`instructions <fork_workflow>` for forking and cloning a public repository to your local desktop, submit a Pull Request to a public repository

Again, you could submit it for a typo in the source repository for these notes, i.e. ``https://github.com/QuantEcon/lecture-source-jl``, but you are also encouraged to instead look for a small change that could help the documentation in another repository.

If you are ambitious, then go to the Exercise Solutions for one of the Exercises in these lecture notes and submit a PR for your own modified version (if you think it is an improvement!)<|MERGE_RESOLUTION|>--- conflicted
+++ resolved
@@ -1,708 +1 @@
-.. _version_control:
-
-.. include:: /_static/includes/lecture_howto_jl_full.raw
-
-******************************************
-Git, GitHub, and Version Control
-******************************************
-
-.. contents:: :depth: 2
-
-Co-authored with Arnav Sood
-
-An essential part of modern software engineering is using version control
-
-We use version control because
-
-* Not all iterations on a file are perfect, and you may want to revert changes
-* We want to be able to see who has changed what and how
-* We want a uniform version scheme to do this between people and machines
-* Concurrent editing on code is necessary for collaboration
-* Version control is an essential part of creating reproducible research
-
-In this lecture, we'll discuss how to use Git and GitHub
-
-
-Setup
-==================
-
-1. Make sure you create an account on `GitHub.com <http://github.com/>`_
-
-    * If you are a student, be sure to use the GitHub `Student Developer Pack <https://education.github.com/pack/>`_
-
-    * Otherwise, see if you qualify for a free `Non-Profit/Academic Plan <https://help.github.com/articles/about-github-education-for-educators-and-researchers/>`_
-
-    * These come with things like unlimited private repositories, testing support, etc.
-
-<<<<<<< HEAD
-Next, install ``git`` and the GitHub Desktop application
-=======
-2. Install ``git`` and the GitHub Desktop application
->>>>>>> f71abfb4
-
-    1. Install `git <https://git-scm.com/book/en/v2/Getting-Started-Installing-Git/>`_
-
-    2. Install the `GitHub Desktop <https://desktop.github.com/>`_ application
-
-3. Optionally (but strongly recommended):  On Windows, change the default line-ending by:
-
-    1. Opening a Windows/Powershell console, or the "Git Bash" installed in the previous step
-
-    2. Running the following
-
-        .. code-block:: none
-
-            git config --global core.eol lf
-            git config --global core.autocrlf false
-
-Git vs. GitHub vs. GitHub Desktop
------------------------------------
-
-To understand the relationship
-
-* Git is an infrastructure for versioning and merging files (it is not specific to GitHub and does not even require an online server)
-* GitHub provides an online service to coordinate working with Git repositories, and adds some additional features for managing projects
-* GitHub Desktop is just one of many GUI-based clients to make Git and GitHub easier to use
-
-Later, you may find yourself using alternatives
-
-* GitHub is the market leader for open source projects and Julia, but there are other options, e.g. `GitLab <https://about.gitlab.com/>`_ and `Bitbucket <https://bitbucket.org>`_
-* Instead of the GitHub Desktop, you may directly use the Git command line, `GitKraken <https://www.gitkraken.com/>`_, or use the Git functionality built into editors such as `Atom <https://atom.io/>`_ or `VS Code <https://code.visualstudio.com/>`_
-
-Since these lecture notes are intended to provide a minimal path to using the technologies, here we will conflate the workflow of these distinct products
-
-
-Basic Objects
-========================
-
-Repositories
-------------------------
-
-<<<<<<< HEAD
-The fundamental object in GitHub is a *repository* (or "repo.") This is the master directory for a project
-=======
-The fundamental object in GitHub is a *repository* (or "repo") -- this is the master directory for a project
->>>>>>> f71abfb4
-
-One example of a repo is the QuantEcon `Expectations.jl <https://github.com/quantecon/expectations.jl/>`_ package
-
-On the machine, a repo is a normal directory, along with a subdirectory called ``.git`` which contains the history of changes
-
-Commits
-----------------------
-
-GitHub stores history as a sequence of changes to text, called *commits*
-
-`Here <https://github.com/QuantEcon/lecture-source-jl/commit/ba59c3ea9a0dec10def3f4f3928af5e2827f3b92>`_ is an example of a commit, which revises the style guide in a QuantEcon repo
-
-In particular, commits have the following features
-
-* An ID (formally, an "SHA-1 hash")
-* Content (i.e., a before and after state)
-* Metadata (author, timestamp, commit message, etc.)
-
-<<<<<<< HEAD
-It is crucial to remember that commits represent differences in text, as opposed to repository states
-
-The ideal commit is small enough to be scanned by a human being in this window
-=======
-**Note:** It's crucial to remember that what's stored in a commit is only the actual changes you make to text
-
-This is a key reason why git can store long and complicated histories without consuming massive amounts of memory
->>>>>>> f71abfb4
-
-Common Files
------------------------------------------
-
-In addition, each GitHub repository typically comes with a few standard text files
-
-* A ``.gitignore`` file, which lists files/extensions/directories that GitHub shouldn't try to track (e.g., LaTeX compilation byproducts)
-* A ``README.md`` file, which is a Markdown file which GitHub puts on the repository website
-* A ``LICENSE.txt`` file, which describes the terms under which the repository's contents are made available
-
-<<<<<<< HEAD
-For an example of all three, see the `Expectations.jl <https://github.com/quantecon/expectations.jl/>`_ repo linked above
-=======
-For an example of all three, see the `Expectations.jl <https://github.com/quantecon/expectations.jl/>`_ repo
->>>>>>> f71abfb4
-
-Of these, the ``README.md`` is the most important, as GitHub will display it as `Markdown <https://guides.github.com/features/mastering-markdown/>`_ when accessing the repository online
-
-.. _new_repo_workflow:
-
-Individual Workflow
-====================================
-
-In this section, we'll describe how to use GitHub to version your own projects
-
-Much of this will carry over to the collaborative section
-
-Creating a Repository
----------------------------------
-
-<<<<<<< HEAD
-In general, we will always want to make new repos using the following dropdown
-=======
-In general, we will always want to repos for new projects using the following dropdown
->>>>>>> f71abfb4
-
-.. figure:: /_static/figures/git-makerepo.png
-    :scale: 100%
-
-We can then configure repository options as such
-
-.. figure:: /_static/figures/git-makerepo-full.png
-    :scale: 100%
-
-In this case, we're making a public repo ``github.com/quantecon_user/example_repository``, which will come with a ``README.md``, is licensed under the MIT License, and will ignore Julia compilation byproducts
-
-<<<<<<< HEAD
-=======
-**Note** This workflow is for creating projects *de novo*; the process for turning existing directories into git repos is a bit more complicated
-
-In particular, in that case we recommend that you create a new repo via this method, then copy in and commit your files (see below), and then delete the old directory
-
->>>>>>> f71abfb4
-Cloning a Repository
----------------------------------------
-
-The next step is to get this to our local machine
-
-.. figure:: /_static/figures/git-clone.png
-    :scale: 100%
-
-This dropdown gives us a few options
-
-* "Open in Desktop" will call to the GitHub Desktop application that we've installed
-<<<<<<< HEAD
-* "Download Zip" will download the directory *without the .git* subdirectory
-=======
-* "Download Zip" will download the directory *without the .git* subdirectory (avoid this option)
->>>>>>> f71abfb4
-* The copy/paste button next to the link lets us use the command line, i.e. ``git clone https://github.com/quanteconuser/example_repository.git``
-
-Making and Managing Changes
--------------------------------------------
-
-Now that we have the repository, we can start working with it
-
-For example, let's say that we've amended the ``README.md`` (using our editor of choice), and also added a new file ``economics.jl`` which we're still working on
-
-Returning to GitHub Desktop, we should see something like
-
-.. figure:: /_static/figures/git-desktop-commit.png
-    :scale: 100%
-
-To select individual files for commit, we can use the check boxes to the left of each file
-
-Let's say you select only the README to commit. Going to the history tab should show you our change
-
-.. figure:: /_static/figures/git-desktop-commit2.png
-    :scale: 100%
-
-The Julia file is unchanged
-
-Pushing to the Server
---------------------------------
-
-As of now, this commit lives only on our local machine
-
-To upload it to the server, you can simply click the "Push Origin" button at the top the screen
-
-The small "1^" to the right of the text indicates we have one commit to upload
-
-Reading and Reverting History
------------------------------------------
-
-As mentioned, one of the key features of GitHub is the ability to scan through history
-
-By clicking the "commits" tab on the repo front page,
-we see `this page <https://github.com/quanteconuser/example_repository/commits/master>`_
-(as an example)
-
-Clicking an individual commit gives us the difference view, (e.g., `example commit <https://github.com/quanteconuser/example_repository/commit/d0b17f5ce0f8742e88da9b604bfed418d6a16884/>`_)
-
-<<<<<<< HEAD
-Sometimes, however, we want to not only inspect what happened before, but go back to it
-
-* If you haven't made the commit yet, just right-click the file and hit "discard changes" to reset the file to the last known commit
-* If you have made the commit but haven't pushed to the server yet, go to the "history" tab as above, right click the commit and click "revert this commit." This will create the inverse commit, as above
-=======
-Sometimes, however, we want to not only inspect what happened before, but reverse the commit
-
-* If you haven't made the commit yet, just right-click the file in the "changes" tab and hit "discard changes" to reset the file to the last known commit
-* If you have made the commit but haven't pushed to the server yet, go to the "history" tab as above, right click the commit and click "revert this commit." This will create the inverse commit, shown below
->>>>>>> f71abfb4
-
-.. figure:: /_static/figures/git-revert-commit.png
-    :scale: 100%
-
-Working across Machines
---------------------------------------
-
-Generally, you want to work on the same project but across multiple machines (e.g., a home laptop and a lab workstation)
-
-The key is to push changes from one machine, and then to pull changes from the other machine
-
-<<<<<<< HEAD
-Pushing can be done as above. To pull, simply click pull under the "repository" dropdown at the top of the screen
-=======
-Pushing can be done as above
-
-To pull, simply click pull under the "repository" dropdown at the top of the screen
->>>>>>> f71abfb4
-
-.. figure:: /_static/figures/git-pull.png
-    :scale: 100%
-
-Collaborative Work
-==================================
-
-Adding Collaborators
-----------------------------
-
-First, let's add a collaborator to the ``quanteconuser/example_repository`` lecture we created earlier
-
-We can do this by clicking "settings => collaborators," as follows
-
-.. figure:: /_static/figures/git-collab.png
-    :scale: 100%
-
-Project Management
---------------------------------
-
-GitHub's website also comes with project management tools to coordinate work between people
-
-The main one is an *issue*, which we can create from the issues tab
-
-You should see something like this
-
-<<<<<<< HEAD
-Let's unpack the different components
-
-* The *assignees* dropdown lets you select people tasked to work on the issue
-
-* The *labels* dropdown lets you tag the issue with labels visible from the issues page, such as "high priority" or "feature request"
-
-* It's possible to tag other issues and collaborators (including in different repos) by linking to them in the comments. This is part of what's called *GitHub-Flavored Markdown*
-
-For an example of an issue, see `example issue <https://github.com/quanteconuser/example_repository/issues/1>`_
-
-The checkbox idiom is a common one to manage projects in GitHub
-=======
-.. figure:: /_static/figures/git-issue.png
-    :scale: 100%
-
-Let's unpack the different components
-
-* The *assignees* dropdown lets you select people tasked to work on the issue
-
-* The *labels* dropdown lets you tag the issue with labels visible from the issues page, such as "high priority" or "feature request"
-
-* It's possible to tag other issues and collaborators (including in different repos) by linking to them in the comments -- this is part of what's called *GitHub-Flavored Markdown*
-
-For an example of an issue, see `here <https://github.com/quanteconuser/example_repository/issues/1>`__
->>>>>>> f71abfb4
-
-You can see open issues at a glance from the general issues tab
-
-.. figure:: /_static/figures/git-issue-tab.png
-    :scale: 100%
-
-The checkboxes are common in GitHub to manage project tasks
-
-Reviewing Code
-------------------------------
-
-There are a few different ways to review people's code in GitHub
-
-* Whenever people push to a project you're working on, you'll receive an email notification
-<<<<<<< HEAD
-* You can also review individual line-items or commits by opening commits in the granular view as `above <https://github.com/quanteconuser/example_repository/commit/d0b17f5ce0f8742e88da9b604bfed418d6a16884/>`_
-=======
-* You can also review individual line items or commits by opening commits in the difference view as `above <https://github.com/quanteconuser/example_repository/commit/d0b17f5ce0f8742e88da9b604bfed418d6a16884/>`_
->>>>>>> f71abfb4
-
-.. figure:: /_static/figures/git-review.png
-    :scale: 100%
-
-.. _merge_conflict:
-
-Merge Conflicts
-----------------------------
-
-Any project management tool needs to figure out how to reconcile conflicting changes between people
-
-In GitHub, this event is called a "merge conflict," and occurs whenever people make conflicting changes to the same *line* of code
-
-Note that this means that two people touching the same file is OK, so long as the differences are compatible
-
-<<<<<<< HEAD
-A common use case is when we try to push changes to the server, but someone else has pushed conflicting changes. GitHub will give us the following window
-=======
-A common use case is when we try to push changes to the server, but someone else has pushed conflicting changes
-
-GitHub will give us the following window
->>>>>>> f71abfb4
-
-.. figure:: /_static/figures/git-merge-conflict.png
-    :scale: 100%
-
-* The warning symbol next to the file indicates the existence of a merge conflict
-* The viewer tries to show us the discrepancy (I changed the word repository to repo, but someone else tried to change it to "repo" with quotes)
-
-<<<<<<< HEAD
-To fix the conflict, we can go into a text editor (such as Atom or VS Code). Here's an image of what we see in Atom
-=======
-To fix the conflict, we can go into a text editor (such as Atom)
->>>>>>> f71abfb4
-
-.. figure:: /_static/figures/atom-merge-conflict.png
-    :scale: 100%
-
-Let's say we click the first "use me" (to indicate that my changes should win out), and then save the file
-
-<<<<<<< HEAD
-Let's say we click the first "use me" (to indicate that my changes should win out), and then save the file. Returning to GitHub Desktop gives us a pre-formed commit to accept
-=======
-Returning to GitHub Desktop gives us a pre-formed commit to accept
->>>>>>> f71abfb4
-
-.. figure:: /_static/figures/git-merge-commit.png
-    :scale: 100%
-
-Clicking "commit to master" will let us push and pull from the server as normal
-
-Collaboration via Pull Request
-=====================================
-
-One of the defining features of GitHub is that it is the dominant platform for *open source* code, which anyone can access and use
-
-However, while anyone can make a copy of the source code, not everyone has access to modify the particular version stored on GitHub
-
-A maintainer (i.e. someone with "write" access to directly modify a repository)
-might consider different contributions and "merge" the changes into the main
-repository if the changes meet their criteria
-
-<<<<<<< HEAD
-Open-source Projects
-======================================
-
-One of the defining features of GitHub is that it is the dominant platform for *open-source* code, which (generally) anyone has rights to modify or work with
-
-You can use GitHub to work on such projects
-=======
-A *pull request* ("PR") allows **any** outsiders to suggest changes to open source repositories
-
-A PR requests the project maintainer to merge ("pull") changes you've worked on into their repository
-
-There are a few different workflows for creating and handling PRs, which we'll walk through below
-
-**Note:** If the changes are for a Julia Package, you will need to follow a different workflow -- described in the :doc:`testing lecture <testing>`
-
-.. _web_interface:
->>>>>>> f71abfb4
-
-Quick Fixes
----------------------
-
-<<<<<<< HEAD
-GitHub's website provides an online editor for quick-and-dirty changes, such as fixing typos
-=======
-GitHub's website provides an online editor for quick and dirty changes, such as fixing typos in documentation
->>>>>>> f71abfb4
-
-To use it, open a file in GitHub and click the small pencil to the upper right
-
-.. figure:: /_static/figures/git-quick-pr.png
-    :scale: 100%
-
-Here, we're trying to add the QuantEcon link to the Julia project's ``README`` file
-
-<<<<<<< HEAD
-After making our changes, we can then describe them and propose them for review by maintainers
-
-But what if we want to make more in-depth changes?
-
-Forking and Pull Requests
--------------------------------------
-
-The first problem to solve is that we don't have write access (usually) to open-source repos
-
-To work around this, we can click the "Fork" button that lives in the top-right of every repo's main page
-
-This will create a repo under account with the same name, contents, and history as the original. For example, `this repo <https://github.com/ubcecon/example_repository>`_ is a fork of our original `git setup <https://github.com/quanteconuser/example_repository/>`_
-
-Making Changes
-----------------------------
-=======
-After making our changes, we can then describe and propose them for review by maintainers
-
-But what if we want to make more in-depth changes?
-
-.. _fork_workflow:
-
-No-Access Case
------------------------
-
-A common problem is when we don't have write access (i.e. we can't directly modify)  the repo in question
-
-In that case, click the "Fork" button that lives in the top-right of every repo's main page
-
-.. figure:: /_static/figures/git-fork-button.png
-    :scale: 100%
-
-This will copy the repo into your own GitHub account
-
-For example, `this repo <https://github.com/ubcecon/example_repository>`_ is a fork of our original `git setup <https://github.com/quanteconuser/example_repository/>`_
-
-Clone this fork to our desktop and work with it in exactly the same way as we would a repo we own
-(as the fork is in your account, you now have write access)
-
-That is, click the "clone" button on our fork
-
-.. figure:: /_static/figures/git-clone-fork.png
-    :scale: 100%
-
-You'll see a new repo with the same name but different URL in your GitHub Desktop repo list, along with a special icon to indicate that it's a fork
-
-.. figure:: /_static/figures/git-repo-list.png
-    :scale: 100%
->>>>>>> f71abfb4
-
-Commit some changes by selecting the files and writing a commit message
-
-<<<<<<< HEAD
-In particular, we can follow the same process of:
-
-* Updating the fork via sequences of commits, which we push and pull using GitHub Desktop
-
-* Collaborating with other people using issues
-=======
-.. figure:: /_static/figures/git-fork-changes.png
-    :scale: 100%
-
-And push by using the dropdown
-
-.. figure:: /_static/figures/git-dropdown.png
-    :scale: 100%
->>>>>>> f71abfb4
-
-Below, for example, we've committed and pushed some changes to the fork that we want to upstream into the main repo
-
-<<<<<<< HEAD
-The Pull Request
----------------------------
-
-Eventually, you will want to upstream your changes into the main repository
-
-The first thing you want to do is go to the pull requests menu and click "New Pull Request." You'll see something like
-=======
-.. figure:: /_static/figures/git-edit-fork.png
-    :scale: 100%
-
-We should make confirm that these changes are on the server (which we can get to by going to the `fork <https://github.com/ubcecon/example_repository>`_ and clicking "commits")
-
-.. figure:: /_static/figures/git-fork-history.png
-    :scale: 100%
-
-Next, go to the pull requests menu and click "New Pull Request"
-
-You'll see something like this
->>>>>>> f71abfb4
-
-.. figure:: /_static/figures/git-create-pr.png
-    :scale: 100%
-
-This gives us a quick overview of the commits we want to merge in, as well as the overall differences
-
-Hit create and then click through the following form
-
-This opens a page like this on the main repo
-
-.. figure:: /_static/figures/git-create-pr-2.png
-    :scale: 100%
-
-The key pieces are
-
-* A list of the commits we're proposing
-* A list of reviewers, who can approve or modify our changes
-<<<<<<< HEAD
-* Labels, Markdown space, assignees, and the ability to tag other git issues and PRs, just as with issues
-=======
-* Labels, Markdown space, assignees, and the ability to tag other git issues and PRs, just as with issues 
->>>>>>> f71abfb4
-
-Here's an `example pull request <https://github.com/quanteconuser/example_repository/pull/3>`_
-
-To edit a PR, simply push changes to the fork you cloned to your desktop
-
-For example, let's say we commit a new change to the README *after* we create the PR
-
-.. figure:: /_static/figures/git-pr-modification.png
-    :scale: 100%
-
-After pushing to the server, the change is reflected on the PR `page <https://github.com/quanteconuser/example_repository/pull/3>`_
-
-.. figure:: /_static/figures/git-pr-expost.png
-    :scale: 100%
-
-That is, creating a pull request is not like bundling up your changes and delivering them, but rather like opening an *ongoing connection* between two repositories, that is only severed when the PR is closed or merged
-
-Write Access Case
-----------------------
-
-As you become more familiar with GitHub, and work on larger projects, you will find yourself making PRs even when it isn't strictly required
-
-If you are a maintainer of the repo (e.g. you created it or are a collaborator) then you don't need to create a fork, but will rather work with a *git branch*
-
-Branches in git represent parallel development streams (i.e., sequences of commits) that the PR is trying to merge
-
-First, load the repo in GitHub Desktop and use the branch dropdown
-
-.. figure:: /_static/figures/git-pr-branch.png
-    :scale: 100%
-
-Click "New Branch" and choose an instructive name (make sure there are no spaces or special characters)
-
-This will "check out" a new branch with the same history as the old one (but new commits will be added only to this branch)
-
-We can see the active branch in the top dropdown
-
-.. figure:: /_static/figures/git-branch.png
-    :scale: 100%
-
-<<<<<<< HEAD
-To edit a PR, simply push changes to the fork that you opened the PR from. That is, a pull request is not like bundling up your changes and delivering them, but rather like opening an *ongoing connection* between two repositories, that is only severed when the PR is closed or merged
-=======
-For example, let's say we add some stuff to the Julia code file and commit it
-
-.. figure:: /_static/figures/git-pr-edits.png
-    :scale: 100%
-
-To put this branch (with changes) on the server, we simply need to click "Publish Branch"
-
-Navigating to the `repo page <https://github.com/quanteconuser/example_repository>`_, we will see a suggestion about a new branch
-
-.. figure:: /_static/figures/git-new-branch.png
-    :scale: 100%
-
-At which point the process of creating a PR is identical to the previous case
-
-Julia Package Case
------------------------
-
-One special case is when the repo in question is actually a Julia project or package
-
-We cover that (along with package workflow in general) in the :doc:`testing lecture <testing>`
->>>>>>> f71abfb4
-
-Additional Resources and Troubleshooting
-================================================
-
-<<<<<<< HEAD
-You may want to go beyond the scope of this tutorial when working with GitHub. For example, perhaps you run into a bug, or you're working with a setup that doesn't have GitHub Desktop installed
-
-Here are some resources to help
-
-=======
-You may want to go beyond the scope of this tutorial when working with GitHub
-
-For example, perhaps you run into a bug, or you're working with a setup that doesn't have GitHub Desktop installed
-
-Here are some resources to help
-
->>>>>>> f71abfb4
-* Kate Hudson's excellent `git flight rules <https://github.com/k88hudson/git-flight-rules/>`_, which is a near-exhaustive list of situations you could encounter, and command-line fixes
-* The GitHub `Learning Lab <https://lab.github.com/>`_, an interactive sandbox environment for git
-
-
-.. _version_control_commandline:
-
-Command-Line Basics
-----------------------------------------
-
-Git also comes with a set of command-line tools
-
-They're optional, but many people like using them
-
-Furthermore, in some environments (e.g. JupyterHub installations) you may only have access to the command line
-
-* On Windows, downloading ``git`` will have installed a program called ``git bash``, which installs these tools along with a general Linux-style shell
-
-* On Linux/MacOS, these tools are integrated into your usual terminal
-
-To open the terminal in a directory, either right click and hit "open git bash" (in Windows), or use Linux commands like ``cd`` and ``ls`` to navigate
-
-See `here <https://www.git-tower.com/learn/git/ebook/en/command-line/appendix/command-line-101>`__ for a short introduction to the command line
-
-As above, you can clone by grabbing the repo URL (say, GitHub's `site-policy repo <https://github.com/github/site-policy/>`_) and running ``git clone https://github.com/github/site-policy.git``
-
-This won't be connected to your GitHub Desktop, so you'd need to use it manually (``File => Add Local Repository``) or drag-and-drop from the file explorer onto the GitHub Desktop
-
-.. figure:: /_static/figures/git-add-local.png
-    :scale: 100%
-
-From here, you can get the latest files on the server by ``cd``-ing into the directory and running ``git pull``
-
-When you ``pull`` from the server, it will never overwrite your modified files, so it is impossible to lose local changes
-
-Instead, to do a hard reset of all files and overwrite any of your local changes, you can run ``git reset --hard origin/master``
-
-.. Removed this, since I have never done it!
-.. To remove files that aren't tracked by git (e.g., compilation byproducts and output directories), run ``git clean -fd``
-
-
-Exercises
-============
-
-Exercise 1a
----------------
-
-Follow the instructions to create a :ref:`new repository <new_repo_workflow>` for one of your GitHub accounts
-In this repository
-
-* Take the code from one of your previous assignments, such as :ref:`Newton's method <jbe_ex8a>` in :doc:`Introductory Examples <julia_by_example>` (either as a ``.jl`` file or a Jupyter notebook)
-* Put in a ``README.md`` with some text
-* Put in a ``.gitignore`` file, ignoring the Jupyter files ``.ipynb_checkpoints`` and the project files, ``.projects``
-
-Exercise 1b
-----------------
-
-Pair-up with another student who has done Exercise 1a and find out their GitHub ID, and each do the following
-
-* Add the GitHub ID as a collaborators on your repository
-* Clone the repositories to your local desktop
-* Assign each other an issue
-* Submit a commit from GitHub Desktop which references the issue by number
-* Comment on the commits
-* Ensure you can run their code without any modifications
-
-Exercise 1c
---------------
-
-Pair-wise with the results of Exercise 1b examine a merge-conflict by editing the ``README.md`` file for your repository that you have both setup as collaborators
-
-Start by ensuring there are multiple lines in the file so that some changes may have conflicts, and some may not
-
-* Clone the repository to your local desktops
-* Modify **different** lines of code in the file and both commit and push to the server (prior to pulling from each other)--and see how it merges things "automatically"
-* Modify **the same** line of code in the file, and deal with the :ref:`merge conflict <merge_conflict>`
-
-Exercise 2a
-----------------
-
-Just using GitHub's :ref:`web interface <web_interface>`, submit a Pull Request for a simple change of documentation to a public repository
-
-The easiest may be to submit a PR for a typo in the source repository for these notes, i.e. ``https://github.com/QuantEcon/lecture-source-jl``
-
-Note: The source for that repository is in ``.rst`` files, but you should be able to find spelling mistakes/etc. without much effort
-
-Exercise 2b
--------------------------
-
-Following the :ref:`instructions <fork_workflow>` for forking and cloning a public repository to your local desktop, submit a Pull Request to a public repository
-
-Again, you could submit it for a typo in the source repository for these notes, i.e. ``https://github.com/QuantEcon/lecture-source-jl``, but you are also encouraged to instead look for a small change that could help the documentation in another repository.
-
-If you are ambitious, then go to the Exercise Solutions for one of the Exercises in these lecture notes and submit a PR for your own modified version (if you think it is an improvement!)+foobar