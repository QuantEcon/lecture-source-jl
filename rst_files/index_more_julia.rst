--- conflicted
+++ resolved
@@ -19,10 +19,6 @@
     :maxdepth: 2
 
     generic_programming
-<<<<<<< HEAD
-    need_for_speed
-    plots
-=======
     general_packages
     data_statistical_packages
     optimization_solver_packages
@@ -30,4 +26,4 @@
     tools_editors 
     testing 
     need_for_speed
->>>>>>> 04b81dd6
+    plots